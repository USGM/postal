__author__ = 'Nathan Everitt'

import inspect
import os

from suds.client import Client
from suds.plugin import MessagePlugin
from suds.sax.element import Element
from suds import WebFault
import suds.cache
import money
import base
from datetime import datetime
from ..data import Address


def get_directory_of(a):
    return os.path.split((os.path.abspath(inspect.getfile(a))))[0]


class FixBrokenRateNamespace(MessagePlugin):
    def marshalled(self, context):
        (context.envelope.getChild('Body').getChild('RateRequest')
            .getChild('Request')).prefix = 'ns0'


class FixBrokenAddressNamespace(MessagePlugin):
    def marshalled(self, context):
        (context.envelope.getChild('Body').getChild('XAVRequest')
            .getChild('Request')).prefix = 'ns0'


class AuthenticationPlugin(MessagePlugin):
    def __init__(self, username, password, access_license_number):
        self.username = username
        self.password = password
        self.access_license_number = access_license_number

    def marshalled(self, context):
        header = context.envelope.getChild('Header')

        security = Element('upss:UPSSecurity')
        security.set(
            'xmlns:upss', "http://www.ups.com/XMLSchema/XOLTWS/UPSS/v1.0"
        )

        header.append(security)

        username_token = Element('upss:UsernameToken')
        security.append(username_token)

        username = Element('upss:Username')
        username.setText(self.username)
        username_token.append(username)

        password = Element('upss:Password')
        password.setText(self.password)
        username_token.append(password)

        service_access_token = Element('upss:ServiceAccessToken')
        security.append(service_access_token)

        access_license_number = Element('upss:AccessLicenseNumber')
        access_license_number.setText(self.access_license_number)
        service_access_token.append(access_license_number)


Void = Client(
    'file://' + os.path.join(
        get_directory_of(inspect.currentframe()), 'wsdl', 'ups', 'Void.wsdl'
    ),
    cache=suds.cache.NoCache()
)

Ship = Client(
    'file://' + os.path.join(
        get_directory_of(inspect.currentframe()), 'wsdl', 'ups', 'Ship.wsdl'
    ),
    cache=suds.cache.NoCache()
)


class UPSAPI(base.Carrier):

    name = 'UPS'

    def __init__(
        self, username, password, access_license_number, shipper_number,
        shipper_address
    ):
        super(UPSAPI, self).__init__()
        self.shipper_number = shipper_number
        self.shipper_address = shipper_address

        self.RateWS = Client(
            'file://' + os.path.join(
                get_directory_of(inspect.currentframe()),
                'wsdl', 'ups', 'RateWS.wsdl'
            ),
            cache=suds.cache.NoCache(),
            plugins=[
                AuthenticationPlugin(
                    username, password, access_license_number
                ),
                FixBrokenRateNamespace()
            ]
        )
        self.XAV = Client(
            'file://' + os.path.join(
                get_directory_of(inspect.currentframe()),
                'wsdl', 'ups', 'XAV.wsdl'
            ),
            cache=suds.cache.NoCache(),
            plugins=[
                AuthenticationPlugin(
                    username, password, access_license_number
                ),
                FixBrokenAddressNamespace()
            ]
        )

    def get_services(self, request):
        return self.get_services_list([request], request.destination)

    def get_services_list(self, packages, destination):
        rates = self.request_rates('Shop', packages, destination)

        rated_shipments = {}

        for rated_shipment in rates.RatedShipment:
            rated_shipments[base.Service(
                self,
                rated_shipment.Service.Code,
                _service_code_to_description.get(
                    rated_shipment.Service.Code, None
                )
            )] = _get_rated_shipment_info_dict(rated_shipment)

        return rated_shipments

    def request_rates(
        self, request_type, packages, destination, service=None,
        ship_from=None
    ):
        """
        request_type = 'Rate'|'Shop'
            Rate = The server rates (The
            default rates if an option is not
            provided).
            Shop = The server validates the
            shipment, and return rates for all
            UPS products from the
            ShipFrom to the ShipTo
            addresses.

        pickup_type = one of:
            '01' - Daily Pickup
            '03' - Customer Counter
            '06' - One Time Pickup
            '07' - On Call Air
            '19' - Letter Center
            '20' - Air Service Center

        customer_type = one of
            00 - Rates Associated with Shipper Number
            01 - Daily Rates
            04 - Retail Rates
            53 - Standard List Rates

        ship_from_address:data.Address|None = The address of the warehouse to
            ship from or None if same as shipper's office
        """
        pickup_type = '06'
        customer_type = '00'

        pickup_type = str(pickup_type)
        if len(pickup_type) != 2:
            raise TypeError()
        customer_type = str(customer_type)
        if len(customer_type) != 2:
            raise TypeError()

        request = self.RateWS.factory.create('ns0:RequestType')
        request.RequestOption = [request_type]

        _pickup_type = self.RateWS.factory.create('ns2:CodeDescriptionType')
        _pickup_type.Code = pickup_type

        _customer_classification = self.RateWS.factory.create(
            'ns2:CodeDescriptionType'
        )
        _customer_classification.Code = customer_type

        shipment = self.RateWS.factory.create('ns2:ShipmentType')

        if service is not None:
            shipment.Service.Code = service.service_id
            shipment.Service.Description = service.name

        _populate_address(shipment.Shipper, self.shipper_address)
        shipment.Shipper.ShipperNumber = self.shipper_number

        if ship_from is not None:
            _populate_address(shipment.ShipFrom, ship_from)
        else:
            _populate_address(shipment.ShipFrom, self.shipper_address)

        _populate_address(shipment.ShipTo, destination)

        residential = False  # TODO
        if residential:
            shipment.ShipTo.Address.ResidentialAddressIndicator = ''

        paks = []
        for package in packages:
            pak = self.RateWS.factory.create('ns2:PackageType')

            pak.Dimensions.UnitOfMeasurement.Code = 'IN'
            pak.Dimensions.Length = str(package.length)
            pak.Dimensions.Width = str(package.width)
            pak.Dimensions.Height = str(package.height)
            pak.PackageWeight.UnitOfMeasurement.Code = 'LBS'
            pak.PackageWeight.Weight = str(package.weight)

            # 00 = Unknown
            # 01 = UPS Letter
            # 02 = Package/customer supplied
            # 03 = UPS Tube
            # 04 = UPS Pak
            # 21 = Express Box
            # 24 = 25KG Box
            # 25 = 10KG Box
            # 30 = Pallet
            # 2a = Small Express Box
            # 2b = Medium Express Box
            # 2c = Large Express Box
            # For FRS rating requests the only valid value is customer supplied
            #   packaging 02.
            pak.PackagingType.Code = '21'

            paks.append(pak)
        shipment.Package = paks

        if (
            shipment.ShipFrom.Address.CountryCode in ('US', 'PR') and
            destination.country.alpha2 not in ('US', 'PR')
        ):
            # Required if the shipment is from
            # US/PR Outbound to non US/PR
            # destination with the
            # PackagingType of UPS PAK(04)
            raise NotImplementedError()
            shipment.InvoiceLineTotal.CurrencyCode = 'USD'
            shipment.InvoiceLineTotal.MonetaryValue = '0'

        rates = self.RateWS.service.ProcessRate(
            request, _pickup_type, _customer_classification, shipment)

        if rates.Response.ResponseStatus.Code != '1':  # 1 = Success
            raise Exception()

        if hasattr(rates.Response, 'Alert'):
            for alert in rates.Response.Alert:
                print 'ALERT:', alert.Description

        return rates

    def validate_address(self, address):
        request = self.XAV.factory.create('ns0:RequestType')
        request.RequestOption = '3'  # validation and classification

        address_key = self.XAV.factory.create('ns2:AddressKeyFormatType')
        address_key.ConsigneeName = address.contact_name
        address_key.AddressLine = address.street_lines[0]
        address_key.PoliticalDivision2 = address.city
        address_key.PoliticalDivision1 = address.subdivision
        address_key.Urbanization = address.urbanization
        address_key.CountryCode = address.country.alpha2
        address_key.PostcodePrimaryLow = address.postal_code
        address_key.PostcodeExtendedLow = address.postal_code_extension

        response = self.XAV.service.ProcessXAV(
            request,
            None,  # missing tag = street-level validation
            2,  # candidate list size
            address_key
        )

        if response.Response.ResponseStatus.Code != '1':
            raise Exception()

        if hasattr(response.Response, 'Alert'):
            for alert in response.Response.Alert:
                print 'ALERT: ' + alert.Description

        if not hasattr(response, 'Candidate'):
            return False, None

        if len(response.Candidate) == 0:
            return False, None

        candidate = response.Candidate[0]

        residential = candidate.AddressClassification.Code
        if residential == '0':  # unknown (usually for st # ranges)
            residential = None
        elif residential == '1':  # commercial
            residential = False
        elif residential == '2':  # residential
            residential = True
        else:
            raise Exception()  # TODO: make this a warning in a release version
            residential = None

        result = Address(
            contact_name=address.contact_name,
            phone_number=address.phone_number,
            street_lines=candidate.AddressKeyFormat.AddressLine,
            subdivision=candidate.AddressKeyFormat.PoliticalDivision1,
            city=candidate.AddressKeyFormat.PoliticalDivision2,
            postal_code=candidate.AddressKeyFormat.PostcodePrimaryLow,
            postal_code_extension=
                candidate.AddressKeyFormat.PostcodeExtendedLow,
            country=candidate.AddressKeyFormat.CountryCode,
            residential=(
                residential
                if residential is not None else
                address.residential  # if UPS doesn't know, use parameter
            ),
            urbanization=(
                candidate.AddressKeyFormat.Urbanization
                if hasattr(candidate.AddressKeyFormat, 'Urbanization') else
                None
            )
        )

        if result == address:
            return True, result
        else:
            return False, result

<<<<<<< HEAD
    def delivery_datetime(self, service, package):
        rates = self.request_rates(
            'Rate', [package], package.destination, service=service
        )
=======
    def delivery_datetime(self, service, request):
        return self.delivery_datetime_list(service, [request], request.destination)

    def delivery_datetime_list(self, service, packages, destination):
        rates = self.request_rates('Rate', packages, destination, service=service)
>>>>>>> af7d63aa

        if len(rates.RatedShipment) != 1:
            raise Exception()
        rated_shipment = rates.RatedShipment[0]
        if rated_shipment.Service.Code != service.service_id:
            raise Exception()

        delivery_datetime, price = _get_rated_shipment_info(rated_shipment)
        return delivery_datetime

<<<<<<< HEAD
    def quote(self, service, package):
        rates = self.request_rates(
            'Rate', [package], package.destination, service=service
        )

        if len(rates.RatedShipment) != 1:
            raise Exception()
        rated_shipment = rates.RatedShipment[0]
        if rated_shipment.Service.Code != service.service_id:
            raise Exception()
=======
    def quote(self, service, request):
        """
        Given a service and a package, determine the cost of sending the
        package through that service. If the package cannot be sent through
        that service, an exception should be raised.
        """
        raise NotImplementedError
>>>>>>> af7d63aa

        delivery_datetime, price = _get_rated_shipment_info(rated_shipment)
        return price


def _guaranteed_delivery_to_string(node):
    return (
        'Delivery within ' + node.BusinessDaysInTransit + ' business day'
        + ('s' if node.BusinessDaysInTransit != '1' else '')
        + (
            ' by ' + node.DeliveryByTime
            if hasattr(node, 'DeliveryByTime') else
            ''
        )
    )


def _populate_address(node, address):
    """
    node = shipment.Shipper|shipment.ShipFrom|shipment.ShipTo
    """
    node.Name = address.contact_name
    node.Address.AddressLine = list(address.street_lines)
    node.Address.City = address.city
    node.Address.StateProvinceCode = address.subdivision
    node.Address.PostalCode = address.postal_code
    node.Address.CountryCode = address.country.alpha2
    if address.residential:
        node.Address.ResidentialAddressIndicator = ''


def _get_rated_shipment_info(rated_shipment):
    price = money.Money(
        rated_shipment.TotalCharges.MonetaryValue,
        rated_shipment.TotalCharges.CurrencyCode
    )
    try:
        delivery_datetime = _guaranteed_delivery_to_string(
            rated_shipment.GuaranteedDelivery
        )
    except AttributeError:
        delivery_datetime = None

    return price, delivery_datetime


def _get_rated_shipment_info_dict(rated_shipment):
    price, delivery_datetime = _get_rated_shipment_info(rated_shipment)
    return dict(
        price=price,
        delivery_datetime=delivery_datetime,
        alerts=[a.Description for a in rated_shipment.RatedShipmentAlert]
    )


_service_code_to_description = {

    ### from docs:
    # 01 = Next Day Air
    # 02 = 2nd Day Air
    # 03 = Ground
    # 12 = 3 Day Select
    # 13 = Next Day Air Saver
    # 14 = Next Day Air Early AM
    # 59 = 2nd Day Air AM
    #
    # Valid international values:
    # 07 = Worldwide Express
    # 08 = Worldwide Expedited
    # 11 = Standard
    # 54 = Worldwide Express Plus
    # 65 = UPS Saver. Required for Rating and Ignored for Shopping
    # ? = WorldWide Express Saver Freight
    #
    # Valid Poland to Poland Same
    # Day values:
    # 82 = UPS Today Standard
    # 83 = UPS Today Dedicated
    # Courier
    # 84 = UPS Today Intercity
    # 85 = UPS Today Express
    # 86 = UPS Today Express Saver
    # 96 = UPS Worldwide Express Freight
    #
    # Code for the UPS Service associated with
    # the shipment Note: The valid service code for
    # a FRS Rating Request is
    # 03=Ground

    '01': 'UPS Next Day Air',  # 'UPS Express' if shipping from Canada
    '02': 'UPS Second Day Air',
    # 'UPS Worldwide Expedited' - 02 Rating, 08 Shipping, if shipping from Canada
    '03': 'UPS Ground',
    '07': 'UPS Worldwide Express',  # different names when originating from other countries
    '08': 'UPS Worldwide Expedited',  # different names when originating from other countries
    '11': 'UPS Standard',
    '12': 'UPS Three-Day Select',
    '13': 'UPS Next Day Air Saver',
    '14': 'UPS Next Day Air Early A.M.',  # different name when originating from Canada
    '54': 'UPS Worldwide Express Plus',  # different name when originating from Mexico
    '59': 'UPS Second Day Air A.M.',
    '65': 'UPS Saver',
    '96': 'UPS Worldwide Express Freight'
    ### leaving out a few that are Polish-only
}<|MERGE_RESOLUTION|>--- conflicted
+++ resolved
@@ -339,18 +339,11 @@
         else:
             return False, result
 
-<<<<<<< HEAD
-    def delivery_datetime(self, service, package):
-        rates = self.request_rates(
-            'Rate', [package], package.destination, service=service
-        )
-=======
     def delivery_datetime(self, service, request):
         return self.delivery_datetime_list(service, [request], request.destination)
 
     def delivery_datetime_list(self, service, packages, destination):
         rates = self.request_rates('Rate', packages, destination, service=service)
->>>>>>> af7d63aa
 
         if len(rates.RatedShipment) != 1:
             raise Exception()
@@ -361,10 +354,9 @@
         delivery_datetime, price = _get_rated_shipment_info(rated_shipment)
         return delivery_datetime
 
-<<<<<<< HEAD
-    def quote(self, service, package):
+    def quote(self, service, request):
         rates = self.request_rates(
-            'Rate', [package], package.destination, service=service
+            'Rate', [request], request.destination, service=service
         )
 
         if len(rates.RatedShipment) != 1:
@@ -372,15 +364,6 @@
         rated_shipment = rates.RatedShipment[0]
         if rated_shipment.Service.Code != service.service_id:
             raise Exception()
-=======
-    def quote(self, service, request):
-        """
-        Given a service and a package, determine the cost of sending the
-        package through that service. If the package cannot be sent through
-        that service, an exception should be raised.
-        """
-        raise NotImplementedError
->>>>>>> af7d63aa
 
         delivery_datetime, price = _get_rated_shipment_info(rated_shipment)
         return price
