--- conflicted
+++ resolved
@@ -139,17 +139,10 @@
         )
 
     def get_services(self, request):
-<<<<<<< HEAD
-        return self.get_services_list([request], request.destination)
-
-    def get_services_list(self, packages, destination):
-        rates = self.request_rates('Shop', packages, destination)
-=======
         rates = self.request_rates(
             'Shop', request.packages, request.destination,
             ship_from=request.origin
         )
->>>>>>> a30f83d3
 
         rated_shipments = {}
 
@@ -366,12 +359,6 @@
             return False, result
 
     def delivery_datetime(self, service, request):
-<<<<<<< HEAD
-        return self.delivery_datetime_list(service, [request], request.destination)
-
-    def delivery_datetime_list(self, service, packages, destination):
-        rates = self.request_rates('Rate', packages, destination, service=service)
-=======
         api_request = self.TNTWS.factory.create('ns0:RequestType')
         #request.RequestOption = 'TNT'  # just mimicking the example Perl app
         #request.RequestOption = str(service.service_id)
@@ -396,7 +383,6 @@
             req_ship_to, request.destination,
             urbanization_title='Town', use_street=False, use_name=False
         )
->>>>>>> a30f83d3
 
         sticks = self.TNTWS.factory.create('ns2:PickupType')
         sticks.Date = '%04d%02d%02d' % (  # YYYYMMDD
@@ -475,12 +461,8 @@
 
     def quote(self, service, request):
         rates = self.request_rates(
-<<<<<<< HEAD
-            'Rate', [request], request.destination, service=service
-=======
             'Rate', request.packages, request.destination, service=service,
             ship_from=request.origin
->>>>>>> a30f83d3
         )
 
         if len(rates.RatedShipment) != 1:
