--- conflicted
+++ resolved
@@ -12,15 +12,8 @@
 from postal.carriers.base import Carrier
 from postal.carriers.fedex import FedExApi
 from postal.data import Request, Address, Package, Declaration, Shipment
-<<<<<<< HEAD
-from postal.tests.fixtures.fedex import tracking_response, tracking_response_StateOrProvinceCode
-=======
-from money import Money
-from suds.transport.http import HttpTransport, Reply
-from postal.tests.fixtures.fedex import tracking_response, tracking_response_StateOrProvinceCode, \
-    tracking_response_unique_identifier, tracking_response_duplicate_way_bill
-
->>>>>>> 8cb547f8
+from postal.tests.fixtures.fedex import (tracking_response, tracking_response_StateOrProvinceCode,
+                                         tracking_response_duplicate_way_bill, tracking_response_unique_identifier)
 
 
 @ddt
@@ -208,7 +201,6 @@
         self.assertEqual(result['description'], u'Delivered')
         self.assertEqual(result['finalized'], True)
 
-<<<<<<< HEAD
     @unittest.skip("""FIXME: Fails with: TypeError: 'NoneType' object has no attribute '__getitem__'""")
     def test_domestic_address_validation(self):
         pass
@@ -231,11 +223,9 @@
     test_international_multiship = _auth_failed
     test_duties_account = _auth_failed
     
-=======
     @patch.object(HttpTransport, 'send')
     def test_tracking_duplicate_waybill_returns_info(self, mock_send):
         mock_send.side_effect = (Reply(httplib.OK, {}, tracking_response_duplicate_way_bill),
                                  Reply(httplib.OK, {}, tracking_response_unique_identifier))
         result = self.carrier.track('783796503059')
-        self.assertIn("event_time", result.keys())
->>>>>>> 8cb547f8
+        self.assertIn("event_time", result.keys())