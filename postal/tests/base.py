from StringIO import StringIO
from datetime import datetime
from unittest import SkipTest
from dateutil.relativedelta import relativedelta
from test_configuration import config

from PyPDF2 import PdfFileReader
from money.Money import Money

from ..carriers.base import Service, Carrier

from ..data import Address, Package, Declaration, Shipment, Request

test_from = {
    'street_lines': ['1321 Upland Drive'],
    'contact_name': 'Jonathan Piacenti',
    'city': 'Houston',
    'postal_code': '77043',
    'phone_number': '18665968965',
    'subdivision': 'TX',
    'country': 'US'}

test_to = {
    'contact_name': 'Some Dude',
    'phone_number': '12345678901',
    'street_lines': ['217 Edison Furlong Rd'],
    'city': 'Doylestown',
    'subdivision': 'PA',
    'postal_code': '18901',
    'country': 'US'}

test_two = {
    'street_lines': ['1730 Mustang Trail'],
    'contact_name': 'Some Guy',
    'city': 'Kingwood',
    'postal_code': '77339',
    'subdivision': 'TX',
    'country': 'US'}

test_european = {
    'street_lines': ['House of Commons'],
    'contact_name': 'Jim Bob',
    'city': 'London',
    'postal_code': 'SW1A 0PW',
    'phone_number': '02072193000',
    'country': 'GB'}


def domestic(func):
    def wrapped(self, *args, **kwargs):
        if not self.carrier.domestic:
            raise SkipTest("Domestic service not supported.")
        self.package = self.domestic_package
        self.package2 = self.domestic_package2
        self.request = self.domestic_request
        self.declarations = self.declarations
        return func(self, *args, **kwargs)
    return wrapped


def international(func):
    def wrapped(self, *args, **kwargs):
        if not self.carrier.international:
            raise SkipTest("International service not supported.")
        self.package = self.international_package
        self.package2 = self.international_package2
        self.request = self.international_request
        self.declarations = self.declarations
        return func(self, *args, **kwargs)
    return wrapped


class TestCarrier(object):
    """
    Base test class that should be used for most carriers to make sure they
    have a consistent interface. Subclassing requires multiple inheritance here
    since we're using this as an abstract class. We do this because unittest
    will detect subclasses of TestCase and run them, but we don't want that
    to happen for this parent class.
    """

    # Replace this with the target carrier.

    carrier_class = Carrier

    def init_carrier(self):
        return self.carrier_class(
            postal_configuration=config,
            **config['carrier_inits'][self.carrier_class.name])

    def setUp(self):
        self.carrier = self.init_carrier()
        self.test_from = Address(**test_from)
        self.test_to = Address(**test_to)
        self.european_address = Address(**test_european)
        self.domestic_package = Package(2, 3, 4, .3)
        self.domestic_package2 = Package(4, 6, 6, 4)
        self.documents = Package(9, 12, .1, .2, document=True)
<<<<<<< HEAD
        self.international_package = Package(3, 4, 5, .3)
=======
        self.international_package = Package(3, 4, 5, 6)
>>>>>>> 82dee4fa
        self.international_package2 = Package(4, 2, 5, 28)

        self.domestic_request = Request(
            self.test_from, self.test_to, [
                self.domestic_package])
        self.international_request = Request(
            self.test_from, self.european_address,
            [self.international_package])
        self.declarations = [
            Declaration('McGuffin', Money('50.00', 'USD'), 'US', 7),
            Declaration('Brains', Money('60.00', 'USD'), 'US', 5)]
        self.declarations2 = [
            Declaration('Emotional Baggage', Money('49.00', 'USD'), 'US', 5),
            Declaration('Dehydrated Water', Money('53.40', 'USD'), 'US', 10)]
        self.document_declaration = [
            Declaration('Divorce papers', Money('0.00', 'USD'), 'US', 1)]
        self.international_package.declarations = self.declarations
        self.international_package2.declarations = self.declarations2
        self.documents.declarations = self.document_declaration

<<<<<<< HEAD
    def test_get_all_services(self):
=======
    def _test_get_all_services(self):
>>>>>>> 82dee4fa
        services = list(self.carrier.get_all_services())
        self.assertGreater(len(services), 0)
        for service in services:
            self.assertIsInstance(service, Service)

    def services(self):
        services = self.carrier.get_services(self.request)
        self.assertTrue(services)
        for service, info in services.items():
            self.assertTrue(isinstance(service, Service))
            self.assertIsInstance(info['price'], Money)
            if info['delivery_datetime'] is not None:
                self.assertIsInstance(info['delivery_datetime'], datetime)

    def services_multiship(self):
        if not self.carrier.multiship:
            raise SkipTest("Carrier does not support Multiship.")
        self.request.packages.append(self.package2)
        services = self.carrier.get_services(self.request)
        self.assertTrue(services)
        for service in services.keys():
            self.assertTrue(isinstance(service, Service))

    def delayed_shipment(self):
        ship_datetime = datetime.now() + relativedelta(days=2)
        # Avoid issuing requests for Saturday or Sunday in case pickup is not
        # provided on those days for carriers. The risk is still run of
        # hitting a holiday, of course.
        # The weekday count starts on Monday at 0.
        weekday = ship_datetime.weekday()
        if weekday == 6:
            ship_datetime += relativedelta(days=1)
        elif weekday == 5:
            ship_datetime -= relativedelta(days=1)
        self.request.ship_datetime = ship_datetime

        services = self.carrier.get_services(self.request)
        self.assertTrue(services)
        for service, values in services.items():
            if values['delivery_datetime']:
                self.assertGreater(
                    values['delivery_datetime'], self.request.ship_datetime)

    def residential_shipment(self):
        if not self.carrier.address_validation:
            raise SkipTest("Carrier does not support address validation.")
        if self.carrier.auto_residential:
            raise SkipTest("Carrier auto-validates addresses on shipments.")
        services = self.carrier.get_services(self.request)
        cache_save = self.carrier.cache
        self.carrier.cache = {}
        self.request.destination.residential = True
        services_residential = self.carrier.get_services(self.request)
        self.assertTrue(services)
        for service in services.keys():
            self.assertTrue(isinstance(service, Service))
        self.assertTrue(services_residential)
        for service in services_residential.keys():
            self.assertTrue(isinstance(service, Service))

        # Some services will be available for residential, and others not.
        # Iterate through and find all the ones that are available between
        # both.
        commercial = {service for service in services.keys()}
        residential = {service for services in services_residential.keys()}
        composite_set = commercial.intersection(residential)

        residential = [
            info['price'] for service, info in services_residential.items()
            if service in composite_set]
        self.carrier.cache = cache_save
        commercial = [
            info['price'] for service, info in services.items()
            if service in composite_set]
        residential = sum(residential)
        commercial = sum(commercial)
        self.assertGreater(residential, commercial)

    def insurance(self):
        normal_rates = self.carrier.get_services(self.request)

        self.carrier.cache = {}
        declaration_rates = self.carrier.get_services(self.request)

        for pak in self.request.packages:
            pak.declarations = self.declarations
            for dec in pak.declarations:
                dec.insure = True

        self.carrier.cache = {}
        insurance_rates = self.carrier.get_services(self.request)

        for service, info in normal_rates.items():
            self.assertEqual(
                info['price'], declaration_rates[service]['price'])

            if service in insurance_rates:
                self.assertLess(
                    info['price'], insurance_rates[service]['price'])

    def address_validation(self):
        if not self.carrier.address_validation:
            raise SkipTest("Carrier does not support address validation.")
        score, address = self.carrier.validate_address(self.test_to)
        self.assertIsNotNone(address)
        self.assertTrue(address.residential)
        self.assertEqual(
            [a.upper() for a in address.street_lines],
            ["217 EDISON FURLONG RD"])
        self.assertEqual(address.city.upper(), "DOYLESTOWN")
        self.assertEqual(address.subdivision, "PA")
        self.assertEqual(address.country.alpha2, "US")
        self.assertEqual(address.postal_code.split('-')[0], "18901")

    def international_services(self):
        self.package.destination = self.european_address
        services = self.carrier.get_services(self.request)
        self.assertTrue(services)

    def shipment_dict_check(self, sdict):
        self.assertIsInstance(sdict['price'], Money)
        self.assertIsInstance(sdict['shipment'], Shipment)
        self.assertIsInstance(sdict['shipment'].tracking_number, basestring)
        for key, value in sdict['packages'].items():
            self.assertIsInstance(key, Package)
            label = value['label']
            PdfFileReader(StringIO(label))
            self.assertIn('tracking_number', value)

    def ship_package(self):
        services = self.carrier.get_services(self.request)
        sdict = services.keys()[0].ship(self.request)
        self.shipment_dict_check(sdict)

    def multiship(self):
        if not self.carrier.multiship:
            raise SkipTest
<<<<<<< HEAD
        self.request.packages.append(self.package2)
        services = self.carrier.get_services(self.request)
        sdict = services.keys()[0].ship(self.request)
        self.shipment_dict_check(sdict)

    def rate_ship_match(self):
        services = self.carrier.get_services(self.request)
=======
        self.request.packages.append(self.package2)
        services = self.carrier.get_services(self.request)
        sdict = services.keys()[0].ship(self.request)
        self.shipment_dict_check(sdict)

    def rate_ship_match(self):
        services = self.carrier.get_services(self.request)
        service, serv_dict = services.items()[0]
        ship_dict = service.ship(self.request)
        self.assertEqual(ship_dict['price'], serv_dict['price'])

    def rate_ship_match_multiship(self):
        if not self.carrier.multiship:
            raise SkipTest
        self.request.packages.append(self.package2)
        services = self.carrier.get_services(self.request)
>>>>>>> 82dee4fa
        service, serv_dict = services.items()[0]
        ship_dict = service.ship(self.request)
        self.assertEqual(ship_dict['price'], serv_dict['price'])

    def rate_ship_match_multiship(self):
        if not self.carrier.multiship:
            raise SkipTest
        self.request.packages.append(self.package2)
        services = self.carrier.get_services(self.request)
        service, serv_dict = services.items()[0]
        ship_dict = service.ship(self.request)
        self.assertEqual(ship_dict['price'], serv_dict['price'])
    test_domestic_services = domestic(services)
    test_domestic_services_multiship = domestic(services_multiship)
    test_domestic_delayed_shipment = domestic(delayed_shipment)
    test_domestic_residential_shipment = domestic(residential_shipment)
    test_domestic_insurance = domestic(insurance)
    test_domestic_address_validation = domestic(address_validation)
    test_domestic_ship_package = domestic(ship_package)
    test_domestic_multiship = domestic(multiship)
    test_domestic_rate_ship_match = domestic(rate_ship_match)
    test_domestic_rate_ship_match_multiship = domestic(
        rate_ship_match_multiship)
    test_international_services = international(services)
    test_international_services_multiship = international(services_multiship)
    test_international_delayed_shipment = international(delayed_shipment)
    test_international_insurance = international(insurance)
    test_international_address_validation = international(address_validation)
    test_international_ship_package = international(ship_package)
    test_international_multiship = international(multiship)
    test_international_rate_ship_match = international(rate_ship_match)
    test_international_rate_ship_match_multiship = international(
        rate_ship_match_multiship)<|MERGE_RESOLUTION|>--- conflicted
+++ resolved
@@ -96,11 +96,7 @@
         self.domestic_package = Package(2, 3, 4, .3)
         self.domestic_package2 = Package(4, 6, 6, 4)
         self.documents = Package(9, 12, .1, .2, document=True)
-<<<<<<< HEAD
-        self.international_package = Package(3, 4, 5, .3)
-=======
         self.international_package = Package(3, 4, 5, 6)
->>>>>>> 82dee4fa
         self.international_package2 = Package(4, 2, 5, 28)
 
         self.domestic_request = Request(
@@ -121,11 +117,7 @@
         self.international_package2.declarations = self.declarations2
         self.documents.declarations = self.document_declaration
 
-<<<<<<< HEAD
     def test_get_all_services(self):
-=======
-    def _test_get_all_services(self):
->>>>>>> 82dee4fa
         services = list(self.carrier.get_all_services())
         self.assertGreater(len(services), 0)
         for service in services:
@@ -263,15 +255,6 @@
     def multiship(self):
         if not self.carrier.multiship:
             raise SkipTest
-<<<<<<< HEAD
-        self.request.packages.append(self.package2)
-        services = self.carrier.get_services(self.request)
-        sdict = services.keys()[0].ship(self.request)
-        self.shipment_dict_check(sdict)
-
-    def rate_ship_match(self):
-        services = self.carrier.get_services(self.request)
-=======
         self.request.packages.append(self.package2)
         services = self.carrier.get_services(self.request)
         sdict = services.keys()[0].ship(self.request)
@@ -288,19 +271,10 @@
             raise SkipTest
         self.request.packages.append(self.package2)
         services = self.carrier.get_services(self.request)
->>>>>>> 82dee4fa
         service, serv_dict = services.items()[0]
         ship_dict = service.ship(self.request)
         self.assertEqual(ship_dict['price'], serv_dict['price'])
 
-    def rate_ship_match_multiship(self):
-        if not self.carrier.multiship:
-            raise SkipTest
-        self.request.packages.append(self.package2)
-        services = self.carrier.get_services(self.request)
-        service, serv_dict = services.items()[0]
-        ship_dict = service.ship(self.request)
-        self.assertEqual(ship_dict['price'], serv_dict['price'])
     test_domestic_services = domestic(services)
     test_domestic_services_multiship = domestic(services_multiship)
     test_domestic_delayed_shipment = domestic(delayed_shipment)
