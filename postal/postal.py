"""
Front-end for the Postal Library.
"""

import threading
from Queue import Queue
import sys
from .exceptions import PostalError, NotSupportedError


class Postal:
    def __init__(self, configuration_dict):
        """
        configuration_dict:{
            'enabled_carriers' -> [Carrier, ...],
            'default_currency' -> string:len=3 = currency code, like 'USD',
            'company_name' -> string,
            'carrier_inits' -> {
                string = name of carrier class without trailing 'Api' ->
                    kwargs:dict = arguments for each carrier's constructor,
                ...
            },
            'shipper_address' -> data.Address
        }
        """
        self.carriers = {carrier.name: carrier
                         for carrier in configuration_dict['enabled_carriers']}
        carrier_configs = configuration_dict['carrier_inits']
        for name, carrier in self.carriers.items():
<<<<<<< HEAD
            self.carriers[name] = carrier(
                postal_configuration=configuration_dict,
                **carrier_configs[name])
=======
            try:
                self.carriers[name] = carrier(
                    postal_configuration=configuration_dict,
                    **carrier_configs[name])
            except:
                print 'Error while constructing carrier ' + str(name)
                raise
>>>>>>> 82dee4fa

    def options_async(self, request):
        if not request.packages:
            try:
                raise NotSupportedError('No packages in shipment.')
            except Exception as err:
                err.traceback = sys.exc_info()[2]
                err.carrier = None
                yield err
                return

        results = Queue()
        for carrier in self.carriers.values():
            ### The implementation of this loop currently assumes that the
            ### caller will always want all of the generated data.

            def task(carrier):
                try:
                    for service, data in \
                            carrier.get_services(request).iteritems():

                        ### copy before modifying in case a carrier binding
                        ### does something odd
                        info = dict(data)

                        if 'service' in info:
                            ### Don't silently overwrite something that might
                            ### be important
                            raise PostalError()

                        info['service'] = service
                        results.put(info)

                except Exception as err:
                    if not hasattr(err, 'traceback'):
                        err.traceback = sys.exc_info()[2]
                    err.carrier = carrier
                    results.put(err)

                finally:
                    results.put(None)  # this carrier is done

            threading.Thread(target=task, args=(carrier,)).start()

        num_carriers_finished = 0
        while num_carriers_finished < len(self.carriers):
            result = results.get()
            if result is None:
                num_carriers_finished += 1
            else:
                yield result

    def get_all_services(self):
        """
        Get all service options from all carriers.
        """
        for carrier in self.carriers.values():
            for service in carrier.get_all_services():
                yield service

    def get_service(self, carrier_name, service_id):
        for key in self.carriers:
            if key == carrier_name:
                return self.carriers[key].get_service(service_id)
        raise Exception()<|MERGE_RESOLUTION|>--- conflicted
+++ resolved
@@ -27,11 +27,6 @@
                          for carrier in configuration_dict['enabled_carriers']}
         carrier_configs = configuration_dict['carrier_inits']
         for name, carrier in self.carriers.items():
-<<<<<<< HEAD
-            self.carriers[name] = carrier(
-                postal_configuration=configuration_dict,
-                **carrier_configs[name])
-=======
             try:
                 self.carriers[name] = carrier(
                     postal_configuration=configuration_dict,
@@ -39,7 +34,6 @@
             except:
                 print 'Error while constructing carrier ' + str(name)
                 raise
->>>>>>> 82dee4fa
 
     def options_async(self, request):
         if not request.packages:
